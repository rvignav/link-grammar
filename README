--- conflicted
+++ resolved
@@ -35,11 +35,7 @@
    bindings/lisp/*          Optional Common Lisp language bindings.
    bindings/ocaml/*         Optional OCaML language bindings.
    bindings/python/*        Optional Python2 language bindings.
-<<<<<<< HEAD
-   bindings/python3/*       Optional Python3 languagSe bindings.
-=======
    bindings/python3/*       Optional Python3 language bindings.
->>>>>>> 406e139c
    bindings/python-examples/* Link-grammar test suite and
                             Python language binding usage example.
    bindings/swig/*          SWIG interface file, for other FFI interfaces.
