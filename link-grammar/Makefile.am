#
# Automake file for building liblink-grammar.so
#

SUBDIRS=

if LIBMINISAT_BUNDLED
MINISAT_DIR = minisat
endif

if WITH_SAT_SOLVER
SUBDIRS += $(MINISAT_DIR) sat-solver
endif

if WITH_CORPUS
SUBDIRS += corpus
endif

if OS_WIN32
install-libtool-import-lib:
	$(INSTALL) .libs/liblink-grammar.dll.a $(DESTDIR)$(libdir)

uninstall-libtool-import-lib:
	-rm $(DESTDIR)$(libdir)/liblink-grammar.dll.a
else
install-libtool-import-lib:
uninstall-libtool-import-lib:
endif

DEFS = @DEFS@ -DVERSION=\"@VERSION@\" -DDICTIONARY_DIR=\"$(pkgdatadir)\" -DCC=\"$(CC)\"

# $(top_builddir) to pick up autogened link-grammar/link-features.h
AM_CPPFLAGS = -I$(top_builddir) -I$(top_srcdir) $(WARN_CFLAGS) \
	$(HUNSPELL_CFLAGS)

post-process/pp_lexer.lo: AM_CPPFLAGS += -I$(top_srcdir)/link-grammar/post-process
MAINTAINERCLEANFILES = $(top_srcdir)/link-grammar/post-process/pp_lexer.c

lib_LTLIBRARIES = liblink-grammar.la

EXTRA_liblink_grammar_la_DEPENDENCIES = $(srcdir)/link-grammar.def

liblink_grammar_la_LDFLAGS = -version-info @VERSION_INFO@ \
	-export-dynamic -no-undefined \
	-export-symbols $(srcdir)/link-grammar.def \
	$(LINK_CFLAGS)

liblink_grammar_la_LIBADD  =  ${REGEX_LIBS}

if HAVE_HUNSPELL
liblink_grammar_la_LIBADD  +=  ${HUNSPELL_LIBS}
endif

if HAVE_ASPELL
liblink_grammar_la_LIBADD  +=  ${ASPELL_LIBS}
endif

if HAVE_SQLITE
liblink_grammar_la_LIBADD  +=  ${SQLITE3_LIBS}
endif

if WITH_SAT_SOLVER
liblink_grammar_la_LIBADD  += $(top_builddir)/link-grammar/sat-solver/libsat-solver.la
if LIBMINISAT_BUNDLED
liblink_grammar_la_LIBADD  += $(top_builddir)/link-grammar/minisat/libminisat.la
else !LIBMINISAT_BUNDLED
liblink_grammar_la_LIBADD  += ${MINISAT_LIBS}
endif !LIBMINISAT_BUNDLED
endif WITH_SAT_SOLVER

if WITH_CORPUS
liblink_grammar_la_LIBADD  += $(top_builddir)/link-grammar/corpus/liblink-corpus.la ${SQLITE3_LIBS}
endif

# Math libraries are needed for floorf, etc.
liblink_grammar_la_LIBADD  += -lm

liblink_grammar_la_SOURCES =        \
	api.c                            \
	connectors.c                     \
	dict-common/dict-common.c        \
	dict-common/dict-impl.c          \
	dict-common/dict-utils.c         \
	dict-common/file-utils.c         \
	dict-common/idiom.c              \
	dict-common/print-dict.c         \
	dict-common/regex-morph.c        \
	dict-file/dictionary.c           \
	dict-file/read-dict.c            \
	dict-file/read-regex.c           \
	dict-file/word-file.c            \
	dict-sql/read-sql.c              \
	disjunct-utils.c                 \
	error.c                          \
	linkage/analyze-linkage.c        \
	linkage/freeli.c                 \
	linkage/linkage.c                \
	linkage/lisjuncts.c              \
	linkage/sane.c                   \
	linkage/score.c                  \
	memory-pool.c                    \
	parse/count.c                    \
	parse/extract-links.c            \
	parse/fast-match.c               \
	parse/histogram.c                \
	parse/parse.c                    \
	parse/preparation.c              \
	parse/prune.c                    \
	post-process/constituents.c      \
	post-process/post-process.c      \
	post-process/pp_knowledge.c      \
	post-process/pp_lexer.l          \
	post-process/pp_linkset.c        \
	prepare/build-disjuncts.c        \
	prepare/expand.c                 \
	prepare/exprune.c                \
	print/print.c                    \
	print/print-util.c               \
	print/wcwidth.c                  \
	resources.c                      \
	string-set.c                     \
	tokenize/anysplit.c              \
	tokenize/spellcheck-aspell.c     \
	tokenize/spellcheck-hun.c        \
	tokenize/regex-tokenizer.c       \
	tokenize/tokenize.c              \
	tokenize/wg-display.c            \
	tokenize/wordgraph.c             \
	utilities.c                      \
	                                 \
	api-structures.h                 \
	api-types.h                      \
	connectors.h                     \
	dict-common/dict-affix.h         \
	dict-common/dict-api.h           \
	dict-common/dict-common.h        \
	dict-common/dict-defines.h       \
	dict-common/dict-impl.h          \
	dict-common/dict-structures.h    \
	dict-common/dict-utils.h         \
	dict-common/file-utils.h         \
	dict-common/idiom.h              \
	dict-common/regex-morph.h        \
	dict-file/read-dict.h            \
	dict-file/read-regex.h           \
	dict-file/word-file.h            \
	dict-sql/read-sql.h              \
	disjunct-utils.h                 \
	error.h                          \
	externs.h                        \
	lg_assert.h                      \
	link-includes.h                  \
	linkage/analyze-linkage.h        \
	linkage/linkage.h                \
	linkage/lisjuncts.h              \
	linkage/sane.h                   \
	linkage/score.h                  \
	memory-pool.h                    \
	parse/count.h                    \
	parse/extract-links.h            \
	parse/fast-match.h               \
	parse/histogram.h                \
	parse/parse.h                    \
	parse/preparation.h              \
	parse/prune.h                    \
	post-process/post-process.h      \
	post-process/pp_knowledge.h      \
	post-process/pp_lexer.h          \
	post-process/pp_linkset.h        \
	post-process/pp-structures.h     \
	prepare/build-disjuncts.h        \
	prepare/expand.h                 \
	prepare/exprune.h                \
	print/print.h                    \
	print/print-util.h               \
	print/wcwidth.h                  \
	resources.h                      \
	string-set.h                     \
	tokenize/anysplit.h              \
	tokenize/spellcheck.h            \
	tokenize/regex-tokenizer.h       \
	tokenize/tok-structures.h        \
	tokenize/tokenize.h              \
	tokenize/word-structures.h       \
	tokenize/wordgraph.h             \
	utilities.h

liblink_grammar_includedir = $(includedir)/link-grammar
liblink_grammar_include_HEADERS =   \
	link-features.h                  \
	link-includes.h                  \
	dict-common/dict-api.h           \
	dict-common/dict-structures.h

uninstall-hook:
	-rmdir $(liblink_grammar_includedir)

EXTRA_DIST=                         \
	link-grammar.def                 \
	README.md                        \
	dict-sql/dict.sql                \
	dict-sql/demo.sql                \
	dict-sql/README.md               \
	tokenize/README.md

<<<<<<< HEAD
# Clean up generated file that Windows MSVC compilation leaves behind.
clean-local:
	rm -f $(top_srcdir)/link-grammar/link-features.h

=======
>>>>>>> 10105a6b
# -----------------------------------------------------------
install-data-local: install-libtool-import-lib

uninstall-local: uninstall-libtool-import-lib<|MERGE_RESOLUTION|>--- conflicted
+++ resolved
@@ -203,13 +203,6 @@
 	dict-sql/README.md               \
 	tokenize/README.md
 
-<<<<<<< HEAD
-# Clean up generated file that Windows MSVC compilation leaves behind.
-clean-local:
-	rm -f $(top_srcdir)/link-grammar/link-features.h
-
-=======
->>>>>>> 10105a6b
 # -----------------------------------------------------------
 install-data-local: install-libtool-import-lib
 
