/*************************************************************************/
/* Copyright (c) 2004                                                    */
/* Daniel Sleator, David Temperley, and John Lafferty                    */
/* Copyright (c) 2009-2013 Linas Vepstas                                 */
/* All rights reserved                                                   */
/*                                                                       */
/* Use of the link grammar parsing system is subject to the terms of the */
/* license set forth in the LICENSE file included with this software.    */
/* This license allows free redistribution and use in source and binary  */
/* forms, with or without modification, subject to certain conditions.   */
/*                                                                       */
/*************************************************************************/
#ifndef _LINK_GRAMMAR_UTILITIES_H_
#define _LINK_GRAMMAR_UTILITIES_H_

#ifdef __CYGWIN__
#define _WIN32 1
#endif /* __CYGWIN__ */

#ifndef _WIN32
#include <langinfo.h>
#endif

#include <ctype.h>
#include <stdio.h>
#include <stdlib.h>
#include <string.h>

#ifndef __CYGWIN__
/* I was told that cygwin does not have these files. */
#include <wchar.h>
#include <wctype.h>
#endif

#if defined(__CYGWIN__) && defined(__MINGW32__)
/* Some users have CygWin and MinGW installed!
 * In this case, use the MinGW versions of UTF-8 support. */
#include <wchar.h>
#include <wctype.h>
#endif

#include "error.h"

#ifdef HAVE_ALLOCA_H
# include <alloca.h>
#elif defined __GNUC__
# define alloca __builtin_alloca
#elif defined _AIX
# define alloca __alloca
#elif defined _MSC_VER
# include <malloc.h>
# define alloca _alloca
#else
# include <stddef.h>
# ifdef  __cplusplus
extern "C"
# endif
void *alloca (size_t);
#endif

#ifdef _WIN32
#include <windows.h>
#include <mbctype.h>

#ifdef _MSC_VER
/* The Microsoft Visual C compiler doesn't support the "inline" keyword.
 * But it does support _inline as a synonym... */
#define inline _inline

/* MS Visual C does not have any function normally found in strings.h */
/* In particular, be careful to avoid including strings.h */

/* MS Visual C uses non-standard string function names */
#define snprintf _snprintf
#define vsnprintf _vsnprintf
#define strcasecmp _stricmp
#define strdup _strdup
#define strncasecmp(a,b,s) strnicmp((a),(b),(s))

/* MS Visual C does not support some C99 standard floating-point functions */
#define fmaxf(a,b) ((a) > (b) ? (a) : (b))
#define floorf(x) floor(x)
#define ceilf(x) ceil(x)

/* MS changed the name of rand_r to rand_s */
#define rand_r(seedp) rand_s(seedp)

#endif /* _MSC_VER */

/* Apparently, MinGW is also missing a variety of standard functions.
 * Not surprising, since MinGW is intended for compiling Windows
 * programs on Windows.
 * MINGW is also known as MSYS */
#if defined(_MSC_VER) || defined(__MINGW32__)

/* No langinfo in Windows or MinGW */
#define nl_langinfo(X) ""

/* strtok_r() is missing in Windows */
char * strtok_r (char *s, const char *delim, char **saveptr);

/* strndup() is missing in Windows. */
char * strndup (const char *str, size_t size);

/* Users report that the default mbrtowc that comes with windows and/or
 * cygwin just doesn't work very well. So we use our own custom version,
 * instead.
 */
link_public_api(size_t) lg_mbrtowc(wchar_t *, const char *, size_t, mbstate_t *);
#ifdef mbrtowc
#undef mbrtowc
#endif
#define mbrtowc(w,s,n,x) lg_mbrtowc(w,s,n,x)
#endif /* _MSC_VER || __MINGW32__ */

#if __APPLE__
/* Junk, to keep the Mac OSX linker happy, because this is listed in
 * the link-grammar.def symbol export file.  */
void lg_mbrtowc(void);
#endif

/*
 * CYGWIN prior to version 1.7 did not have UTF8 support, or wide
 * chars ... However, MS Visual C does, as does MinGW.  Since
 * some users have both cygwin and MinGW installed, crap out the
 * UTF8 code only when MinGW is missing (and the CYGWIN version
 * is very old) XXX This code is dangerous and should be removed.
 */
#if defined (__CYGWIN__) && !defined(__MINGW32__)
#if CYGWIN_VERSION_DLL_MAJOR < 1007
#error "Your Cygwin version is too old! Version 1.7 or later is needed for UTF8 support!"
#define mbstate_t char
#define mbrtowc(w,s,n,x)  ({*((char *)(w)) = *(s); 1;})
#define wcrtomb(s,w,x)    ({*((char *)(s)) = ((char)(w)); 1;})
#define mbrlen(s,n,m)     (1)
#define iswupper  isupper
#define iswalpha  isalpha
#define iswdigit  isdigit
#define iswspace  isspace
#define wchar_t   char
#define towlower  tolower
#define towupper  toupper
#endif /* CYGWIN_VERSION_DLL_MAJOR < 1007 */
#endif /* __CYGWIN__ and not __MINGW32__ */

#endif /* _WIN32 */

/* MSVC isspace asserts in debug mode, and mingw sometime returns true,
 * when passed utf8. Thus, limit to 7 bits for windows. */
#if defined(_MSC_VER) || defined(__MINGW32__)
  #define lg_isspace(c) ((0 < c) && (c < 127) && isspace(c))
#else
  #define lg_isspace isspace
#endif

#if defined(__sun__)
int strncasecmp(const char *s1, const char *s2, size_t n);
/* This does not appear to be in string.h header file in sunos
   (Or in linux when I compile with -ansi) */
#endif

#define STR(x) #x
#define STRINGIFY(x) STR(x)

#define FILELINE __FILE__ ":" STRINGIFY(__LINE__)

#if defined(_MSC_VER) || defined(__MINGW32__)
#define assert(ex, ...) {                                                   \
	if (!(ex)) {                                                             \
		prt_error("\nAssertion (" #ex ") failed at " FILELINE ": " __VA_ARGS__);  \
		fprintf(stderr, "\n");                                                \
		*((volatile int*) 0x0) = 42;  /* leave stack trace in debugger */     \
	}                                                                        \
}
#else
#define assert(ex, ...) {                                                   \
	if (!(ex)) {                                                             \
		prt_error("\nAssertion (" #ex ") failed at " FILELINE ": " __VA_ARGS__);  \
		fprintf(stderr, "\n");                                                \
		__builtin_trap();  /* leave stack trace in debugger */                \
	}                                                                        \
}
#endif

#if defined(__UCLIBC__)
#define fmaxf(a,b) ((a) > (b) ? (a) : (b))
#endif

#if !defined(MIN)
#define MIN(X,Y)  ( ((X) < (Y)) ? (X) : (Y))
#endif
#if !defined(MAX)
#define MAX(X,Y)  ( ((X) > (Y)) ? (X) : (Y))
#endif

/* Optimizations etc. that only gcc undersatands */
#if __GNUC__ > 2
#define GNUC_MALLOC __attribute__ ((malloc))
#define GNUC_UNUSED __attribute__ ((unused))
#else
#define GNUC_MALLOC
#define GNUC_UNUSED
#endif

/**
 * Return the length, in codepoints/glyphs, of the utf8-encoded
 * string.  This is needed when printing strings in a formatted way.
 */
static inline size_t utf8_strlen(const char *s)
{
	mbstate_t mbss;
	memset(&mbss, 0, sizeof(mbss));
#if defined(_MSC_VER) || defined(__MINGW32__)
	return MultiByteToWideChar(CP_UTF8, 0, s, -1, NULL, 0)-1;
#else
	return mbsrtowcs(NULL, &s, 0, &mbss);
#endif
}

/**
 * Return the distance, in bytes, to the next character, in this
 * input utf8-encoded string
 */
static inline size_t utf8_next(const char *s)
{
<<<<<<< HEAD
	size_t len;
	mbstate_t mbs;
	memset(&mbs, 0, sizeof(mbs));
	len = mbrlen(s, MB_CUR_MAX, &mbs);
	if (len == (size_t)(-1) || len == (size_t)(-2)) {
		/* Too long or malformed sequence, step one byte. */
		return 1;
=======
	size_t n = 0;
	while (0 != *s)
	{
		if ((0x80 <= ((unsigned char) *s)) &&
        (((unsigned char) *s) < 0xc0)) { s++; n++; }
		else return n+1;
>>>>>>> bdcd3ade
	}

	return len;
}

static inline int is_utf8_upper(const char *s)
{
	mbstate_t mbs;
	wchar_t c;
	int nbytes;

	memset(&mbs, 0, sizeof(mbs));
	nbytes = mbrtowc(&c, s, MB_CUR_MAX, &mbs);
	if (nbytes < 0) return 0;  /* invalid mb sequence */
	if (iswupper(c)) return nbytes;
	return 0;
}

static inline int is_utf8_alpha(const char *s)
{
	mbstate_t mbs;
	wchar_t c;
	int nbytes;

	memset(&mbs, 0, sizeof(mbs));
	nbytes = mbrtowc(&c, s, MB_CUR_MAX, &mbs);
	if (nbytes < 0) return 0;  /* invalid mb sequence */
	if (iswalpha(c)) return nbytes;
	return 0;
}

static inline int is_utf8_digit(const char *s)
{
	mbstate_t mbs;
	wchar_t c;
	int nbytes;

	memset(&mbs, 0, sizeof(mbs));
	nbytes = mbrtowc(&c, s, MB_CUR_MAX, &mbs);
	if (nbytes < 0) return 0;  /* invalid mb sequence */
	if (iswdigit(c)) return nbytes;
	return 0;
}

static inline int is_utf8_space(const char *s)
{
	mbstate_t mbs;
	wchar_t c;
	int nbytes;

	memset(&mbs, 0, sizeof(mbs));
	nbytes = mbrtowc(&c, s, MB_CUR_MAX, &mbs);
	if (nbytes < 0) return 0;  /* invalid mb sequence */
	if (iswspace(c)) return nbytes;

	/* 0xc2 0xa0 is U+00A0, c2 a0, NO-BREAK SPACE */
	/* For some reason, iswspace doesn't get this */
	if ((2==nbytes) && ((0xff & s[0]) == 0xc2) && ((0xff & s[1]) == 0xa0)) return 2;
	if ((2==nbytes) && (c == 0xa0)) return 2;
	return 0;
}

static inline const char * skip_utf8_upper(const char * s)
{
	int nb = is_utf8_upper(s);
	while (nb)
	{
		s += nb;
		nb = is_utf8_upper(s);
	}
	return s;
}

/**
 * Return true if the initial upper-case letters of the
 * two input strings match. Comparison stops when
 * both srings descend to lowercase.
 */
static inline bool utf8_upper_match(const char * s, const char * t)
{
	mbstate_t mbs, mbt;
	wchar_t ws, wt;
	int ns, nt;

	memset(&mbs, 0, sizeof(mbs));
	memset(&mbt, 0, sizeof(mbt));

	ns = mbrtowc(&ws, s, MB_CUR_MAX, &mbs);
	nt = mbrtowc(&wt, t, MB_CUR_MAX, &mbt);
	if (ns < 0 || nt < 0) return false;  /* invalid mb sequence */
	while (iswupper(ws) || iswupper(wt))
	{
		if (ws != wt) return false;
		s += ns;
		t += nt;
		ns = mbrtowc(&ws, s, MB_CUR_MAX, &mbs);
		nt = mbrtowc(&wt, t, MB_CUR_MAX, &mbt);
		if (ns < 0 || nt < 0) return false;  /* invalid mb sequence */
	}
	return true;
}

void downcase_utf8_str(char *to, const char * from, size_t usize);
void upcase_utf8_str(char *to, const char * from, size_t usize);

size_t lg_strlcpy(char * dest, const char *src, size_t size);
void safe_strcpy(char *u, const char * v, size_t usize);
void safe_strcat(char *u, const char *v, size_t usize);
char *safe_strdup(const char *u);

/* Simple, cheap, easy dynamic string. */
typedef struct
{
  char *str;
  size_t end;
  size_t len;
} dyn_str;

dyn_str* dyn_str_new(void);
void dyn_str_delete(dyn_str*);
void dyn_strcat(dyn_str*, const char*);

size_t altlen(const char **);
void altappend(Sentence, const char ***, const char *);

/* routines for allocating basic objects */
void init_memusage(void);
void * xalloc(size_t) GNUC_MALLOC;
void * exalloc(size_t) GNUC_MALLOC;

/* Tracking the space usage can help with debugging */
#if defined(_WIN32) || __APPLE__
  /* **MUST** define for win32, Mac OSX, because xfree is listed in
   * link-grammar.def and the win/osx linker fails if there is no
   * xfree. So, keep the linker happy. (xfree is used in both dict-file
   * and sat solver.)
   */
  #define TRACK_SPACE_USAGE 1
#endif /* defined(_WIN32) || __APPLE__ */

#ifdef TRACK_SPACE_USAGE
void xfree(void *, size_t);
void exfree(void *, size_t);
#else /* TRACK_SPACE_USAGE */
static inline void xfree(void *p, size_t sz) { free(p); }
static inline void exfree(void *p, size_t sz) { free(p); };
#endif /* TRACK_SPACE_USAGE */

size_t get_space_in_use(void);
size_t get_max_space_used(void);


char * get_default_locale(void);
char * join_path(const char * prefix, const char * suffix);

FILE * dictopen(const char *filename, const char *how);
void * object_open(const char *filename,
                   void * (*opencb)(const char *, const void *),
                   const void * user_data);

bool file_exists(const char * dict_name);
char * get_file_contents(const char *filename);

/**
 * Returns the smallest power of two that is at least i and at least 1
 */
static inline unsigned int next_power_of_two_up(unsigned int i)
{
   unsigned int j=1;
   while (j<i) j <<= 1;
   return j;
}

#endif<|MERGE_RESOLUTION|>--- conflicted
+++ resolved
@@ -223,7 +223,6 @@
  */
 static inline size_t utf8_next(const char *s)
 {
-<<<<<<< HEAD
 	size_t len;
 	mbstate_t mbs;
 	memset(&mbs, 0, sizeof(mbs));
@@ -231,14 +230,6 @@
 	if (len == (size_t)(-1) || len == (size_t)(-2)) {
 		/* Too long or malformed sequence, step one byte. */
 		return 1;
-=======
-	size_t n = 0;
-	while (0 != *s)
-	{
-		if ((0x80 <= ((unsigned char) *s)) &&
-        (((unsigned char) *s) < 0xc0)) { s++; n++; }
-		else return n+1;
->>>>>>> bdcd3ade
 	}
 
 	return len;
