--- conflicted
+++ resolved
@@ -1,11 +1,7 @@
-<<<<<<< HEAD
 Version 5.3.0: (XXX 2015)
  * Major redesign of the python bindings.
 
-Version 5.2.5: (XXX 2015)
-=======
 Version 5.2.5: (28 January 2015)
->>>>>>> 931d309c
  * Fix contracted "is" verb.
  * Fix crash in batch mode (issue #63).
  * Fix Python bindings so that setting PYTHONPATH is not required.
